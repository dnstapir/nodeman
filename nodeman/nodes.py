import json
import logging
from datetime import datetime, timezone
from pathlib import Path
from typing import Annotated

from bson import ObjectId
from cryptography import x509
from cryptography.hazmat.primitives import serialization
from fastapi import APIRouter, Depends, Header, HTTPException, Request, Response, status
from jwcrypto.jwk import JWK
from jwcrypto.jws import JWS, InvalidJWSSignature
from mongoengine import Q
from opentelemetry import metrics, trace
from pydantic_core import ValidationError

from dnstapir.key_resolver import KEY_ID_VALIDATOR

from .authn import get_current_username
from .db_models import TapirCertificate, TapirNode, TapirNodeEnrollment
from .jose import PublicEC, PublicOKP, PublicRSA
from .models import (
    DOMAIN_NAME_RE,
    EnrollmentRequest,
    NodeBootstrapInformation,
    NodeCertificate,
    NodeCollection,
    NodeConfiguration,
    NodeCreateRequest,
    NodeEnrollmentResult,
    NodeInformation,
    PublicKeyFormat,
    RenewalRequest,
)

logger = logging.getLogger(__name__)

tracer = trace.get_tracer("nodeman.tracer")
meter = metrics.get_meter("nodeman.meter")

nodes_created = meter.create_counter("nodes.created", description="The number of nodes created")
nodes_enrolled = meter.create_counter("nodes.enrolled", description="The number of nodes certificate enrolled")
nodes_renewed = meter.create_counter("nodes.renewed", description="The number of node certificate renewed")
nodes_public_key_queries = meter.create_counter(
    "nodes.public_key_queries", description="The number of node public keys queried"
)
node_configurations_requested = meter.create_counter(
    "nodes.configurations", description="The number of node configurations requested"
)

router = APIRouter()


def find_node(name: str) -> TapirNode:
    """Find node, raise exception if not found"""
    if node := TapirNode.objects(name=name, deleted=None).first():
        return node
    logging.debug("Node %s not found", name, extra={"nodename": name})
    raise HTTPException(status.HTTP_404_NOT_FOUND)


def find_legacy_node(name: str, legacy_nodes_directory: Path) -> TapirNode:
    """Return node from fallback nodes directory"""
    try:
        if not KEY_ID_VALIDATOR.match(name):
            raise HTTPException(status.HTTP_400_BAD_REQUEST, detail="Invalid node name")
        with open(legacy_nodes_directory / f"{name}.pem", "rb") as fp:
            public_key = JWK.from_pem(fp.read())
        logging.info("Returning legacy node %s", name)
        return TapirNode(name=name, public_key=public_key.export(as_dict=True, private_key=False))
    except FileNotFoundError:
        pass
    raise HTTPException(status.HTTP_404_NOT_FOUND)


def create_node_configuration(name: str, request: Request) -> NodeConfiguration:
    return NodeConfiguration(
        name=name,
        mqtt_broker=request.app.settings.nodes.mqtt_broker,
        mqtt_topics=request.app.settings.nodes.mqtt_topics,
        trusted_jwks=request.app.trusted_jwks,
    )


def process_csr_request(request: Request, csr: x509.CertificateSigningRequest, name: str) -> NodeCertificate:
    """Verify CSR and issue certificate"""

    try:
        ca_response = request.app.ca_client.sign_csr(csr, name)
    except Exception as exc:
        logger.error("Failed to process CSR for %s: %s", name, str(exc), exc_info=exc)
        raise HTTPException(status.HTTP_500_INTERNAL_SERVER_ERROR, detail="Error issuing certificate") from exc

    x509_certificate_pem = "".join(
        [certificate.public_bytes(serialization.Encoding.PEM).decode() for certificate in ca_response.cert_chain]
    )
    x509_ca_certificate_pem = ca_response.ca_cert.public_bytes(serialization.Encoding.PEM).decode()

    x509_certificate: x509.Certificate = ca_response.cert_chain[0]
    x509_certificate_serial_number = x509_certificate.serial_number
    x509_not_valid_after_utc = x509_certificate.not_valid_after_utc.isoformat()

    TapirCertificate.from_x509_certificate(name=name, x509_certificate=x509_certificate).save()

    logger.info(
        "Issued certificate for name=%s serial=%s not_valid_after=%s",
        name,
        x509_certificate_serial_number,
        x509_not_valid_after_utc,
        extra={
            "nodename": name,
            "x509_certificate_serial_number": x509_certificate_serial_number,
            "not_valid_after": x509_not_valid_after_utc,
        },
    )

    return NodeCertificate(
        x509_certificate=x509_certificate_pem,
        x509_ca_certificate=x509_ca_certificate_pem,
        x509_certificate_serial_number=str(x509_certificate_serial_number),
        x509_certificate_not_valid_after=x509_certificate.not_valid_after_utc,
    )


@router.post(
    "/api/v1/node",
    status_code=status.HTTP_201_CREATED,
    responses={
        status.HTTP_201_CREATED: {"model": NodeBootstrapInformation},
    },
    tags=["backend"],
    response_model_exclude_none=True,
)
async def create_node(
    username: Annotated[str, Depends(get_current_username)],
    request: Request,
    create_request: NodeCreateRequest | None = None,
) -> NodeBootstrapInformation:
    """
    Create a new node with optional name and tags.

    Args:
        username: The authenticated user creating the node.
        request: The FastAPI request object.
        create_request: Optional request containing:
            - name: Optional hostname (must be a valid domain name)
            - tags: Optional list of tags (alphanumeric with /, -, or .)
                    Maximum length: 100 characters per tag

    Returns:
        NodeBootstrapInformation: Information needed to bootstrap the node.

    Raises:
        HTTPException: If the node name is invalid.
    """

    name = create_request.name if create_request and create_request.name else None
    tags = list(set(create_request.tags)) if create_request and create_request.tags else None

    domain = request.app.settings.nodes.domain

    node_enrollment_id = ObjectId()
    node_enrollment_key = request.app.generate_enrollment_key(kid=str(node_enrollment_id))

    if name is None:
        node = TapirNode.create_next_node(domain=domain)
    elif name.endswith(f".{domain}") and DOMAIN_NAME_RE.match(name):
        logging.debug("Explicit node name %s requested", name, extra={"nodename": name})
        node = TapirNode(name=name, domain=domain).save()
    else:
        logging.warning("Explicit node name %s not acceptable", name, extra={"nodename": name})
        raise HTTPException(status.HTTP_400_BAD_REQUEST, detail="Invalid node name")

    node.tags = tags
    node.save()

    TapirNodeEnrollment(
        id=node_enrollment_id,
        name=node.name,
        key=node_enrollment_key.export(as_dict=True, private_key=node_enrollment_key.kty == "oct"),
    ).save()

    nodes_created.add(1, {"creator": username})

    logging.info("%s created node %s", username, node.name, extra={"username": username, "nodename": node.name})

    return NodeBootstrapInformation(
        name=node.name,
        key=node_enrollment_key.export(as_dict=True, private_key=True),
        nodeman_url=request.app.settings.nodes.nodeman_url,
    )


@router.get(
    "/api/v1/node/{name}",
    responses={
        status.HTTP_200_OK: {"model": NodeInformation},
        status.HTTP_404_NOT_FOUND: {},
    },
    tags=["backend"],
)
def get_node_information(name: str, username: Annotated[str, Depends(get_current_username)]) -> NodeInformation:
    """Get node information"""

    node = find_node(name)
    logging.info("%s queried for node %s", username, node.name, extra={"username": username, "nodename": name})
    return NodeInformation.from_db_model(node)


@router.get(
    "/api/v1/nodes",
    responses={
        status.HTTP_200_OK: {"model": NodeCollection},
    },
    tags=["backend"],
    response_model_exclude_none=False,
)
def get_all_nodes(username: Annotated[str, Depends(get_current_username)], tags: str | None = None) -> NodeCollection:
    """Get all nodes"""
    query = Q(deleted=None)
    if tags:
        query_tags = sorted(set(tags.split(",")))
        logging.info("%s queried for nodes with tags %s", username, query_tags, extra={"username": username})
        query &= Q(tags__all=sorted(set(query_tags)))
    else:
        logging.info("%s queried for all nodes", username, extra={"username": username})
    return NodeCollection(nodes=[NodeInformation.from_db_model(node) for node in TapirNode.objects(query)])


@router.get(
    "/api/v1/node/{name}/public_key",
    responses={
        status.HTTP_200_OK: {
            "content": {
                PublicKeyFormat.JWK: {
                    "title": "JWK",
                    "schema": {
                        "anyOf": [
                            PublicRSA.model_json_schema(),
                            PublicEC.model_json_schema(),
                            PublicOKP.model_json_schema(),
                        ]
                    },
                },
                PublicKeyFormat.PEM: {"title": "PEM", "schema": {"type": "string"}},
            },
        },
        status.HTTP_404_NOT_FOUND: {},
    },
    tags=["client"],
)
async def get_node_public_key(
    name: str,
    accept: Annotated[
        str | None,
        Header(description="Accept"),
    ],
    request: Request,
) -> Response:
    """Get public key (JWK/PEM) for node"""

    try:
        node = find_node(name)
    except HTTPException as exc:
        if exc.status_code == 404 and request.app.settings.legacy_nodes_directory:
            node = find_legacy_node(name, request.app.settings.legacy_nodes_directory)
        else:
            raise exc

    span = trace.get_current_span()
    span.set_attribute("node.name", name)

    try:
        match media_type := PublicKeyFormat.from_accept(accept):
            case PublicKeyFormat.PEM:
                with tracer.start_as_current_span("get_public_key_pem"):
                    content = JWK(**node.public_key).export_to_pem().decode()
            case PublicKeyFormat.JWK:
                with tracer.start_as_current_span("get_public_key_jwk"):
                    jwk_dict = {**node.public_key, "kid": name}
                    content = json.dumps(jwk_dict)
    except ValueError as exc:
        raise HTTPException(status.HTTP_406_NOT_ACCEPTABLE) from exc

    nodes_public_key_queries.add(1, {"media_type": str(media_type)})
    return Response(content=content, media_type=media_type)


@router.delete(
    "/api/v1/node/{name}",
    status_code=status.HTTP_204_NO_CONTENT,
    responses={
        status.HTTP_204_NO_CONTENT: {"description": "Node deleted", "content": None},
        status.HTTP_404_NOT_FOUND: {},
    },
    tags=["backend"],
)
def delete_node(name: str, username: Annotated[str, Depends(get_current_username)]) -> Response:
    """Delete node"""

    node = find_node(name)

    if node.deleted:
        logging.info("Node %s deleted", name, extra={"nodename": name})
        raise HTTPException(status.HTTP_404_NOT_FOUND)

    node.deleted = datetime.now(tz=timezone.utc)
    node.save()

    if node_enrollment := TapirNodeEnrollment.objects(name=name).first():
        node_enrollment.delete()

    logging.info("%s deleted node %s", username, node.name, extra={"username": username, "nodename": node.name})
    return Response(status_code=status.HTTP_204_NO_CONTENT)


@router.post(
    "/api/v1/node/{name}/enroll",
    responses={
        status.HTTP_200_OK: {"model": NodeEnrollmentResult},
        status.HTTP_404_NOT_FOUND: {},
    },
    tags=["client"],
    response_model_exclude_none=True,
)
async def enroll_node(
    name: str,
    request: Request,
) -> NodeEnrollmentResult:
    """Enroll new node"""

    node = find_node(name)

    if node.activated:
        logging.info("Node %s already enrolled", name, extra={"nodename": name})
        raise HTTPException(status.HTTP_400_BAD_REQUEST, detail="Node already enrolled")

    span = trace.get_current_span()
    span.set_attribute("node.name", name)

    node_enrollment: TapirNodeEnrollment | None
    node_enrollment = TapirNodeEnrollment.objects(name=name).first()
    if node_enrollment is None:
        logging.info("Node %s enrollment failed", name, extra={"nodename": name})
        raise HTTPException(status.HTTP_400_BAD_REQUEST, detail="Node enrollment failed")

    enrollment_key = JWK(**node_enrollment.key)

    body = await request.body()

    with tracer.start_as_current_span("verify_jws"):
        jws = JWS()
        jws.deserialize(body.decode())

        # Verify signature by enrollment key
        try:
            jws.verify(key=enrollment_key)
            logger.info(
                "Valid enrollment signature from %s",
                name,
                extra={"nodename": name, "enrollment_key_id": enrollment_key.key_id},
            )
        except InvalidJWSSignature as exc:
            logger.warning(
                "Invalid enrollment signature from %s",
                name,
                extra={"nodename": name, "enrollment_key_id": enrollment_key.key_id},
            )

            raise HTTPException(status.HTTP_401_UNAUTHORIZED, detail="Invalid enrollment signature") from exc

        try:
            message = EnrollmentRequest.model_validate_json(jws.payload)
        except ValidationError as exc:
            raise HTTPException(status.HTTP_400_BAD_REQUEST) from exc

        public_key = JWK(**message.public_key.model_dump(exclude_none=True))

        # Verify signature by public data key
        try:
            jws.verify(key=public_key)
            logger.info(
                "Valid data signature from %s", name, extra={"nodename": name, "thumbprint": public_key.thumbprint()}
            )
        except InvalidJWSSignature as exc:
            logger.warning(
                "Invalid data signature from %s", name, extra={"nodename": name, "thumbprint": public_key.thumbprint()}
            )
            raise HTTPException(status.HTTP_401_UNAUTHORIZED, detail="Invalid data signature") from exc

        if public_key.key_id and public_key.key_id != name:
            raise HTTPException(status.HTTP_403_FORBIDDEN, detail="Invalid data name")

        node.public_key = public_key.export(as_dict=True, private_key=False)
<<<<<<< HEAD
        node.public_key.pop("kid", None)
=======
        node.thumbprint = public_key.thumbprint()
>>>>>>> fba97faa

    # Verify X.509 CSR and issue certificate
    x509_csr = x509.load_pem_x509_csr(message.x509_csr.encode())
    with tracer.start_as_current_span("issue_certificate"):
        node_certificate = process_csr_request(csr=x509_csr, name=name, request=request)

    node.activated = datetime.now(tz=timezone.utc)
    node.save()
    node_enrollment.delete()

    nodes_enrolled.add(1)

    return NodeEnrollmentResult(
        **create_node_configuration(name=name, request=request).model_dump(),
        x509_certificate=node_certificate.x509_certificate,
        x509_ca_certificate=node_certificate.x509_ca_certificate,
        x509_certificate_serial_number=node_certificate.x509_certificate_serial_number,
        x509_certificate_not_valid_after=node_certificate.x509_certificate_not_valid_after,
    )


@router.post(
    "/api/v1/node/{name}/renew",
    responses={
        status.HTTP_200_OK: {"model": NodeCertificate},
        status.HTTP_404_NOT_FOUND: {},
    },
    tags=["client"],
)
async def renew_node(
    name: str,
    request: Request,
) -> NodeCertificate:
    """Renew node certificate"""

    node = find_node(name)

    if not node.activated:
        logging.debug("Renewal attempt for non-activated node %s", name, extra={"nodename": name})
        raise HTTPException(status.HTTP_400_BAD_REQUEST, detail="Node not activated")

    span = trace.get_current_span()
    span.set_attribute("node.name", name)

    body = await request.body()

    with tracer.start_as_current_span("verify_jws"):
        jws = JWS()
        jws.deserialize(body.decode())

        public_key = JWK(**node.public_key)

        # Verify signature by public data key
        try:
            jws.verify(key=public_key)
            logger.info(
                "Valid data signature from %s", name, extra={"nodename": name, "thumbprint": public_key.thumbprint()}
            )
        except InvalidJWSSignature as exc:
            logger.warning(
                "Invalid data signature from %s", name, extra={"nodename": name, "thumbprint": public_key.thumbprint()}
            )
            raise HTTPException(status.HTTP_401_UNAUTHORIZED, detail="Invalid data signature") from exc
        try:
            message = RenewalRequest.model_validate_json(jws.payload)
        except ValidationError as exc:
            raise HTTPException(status.HTTP_400_BAD_REQUEST) from exc

    # Verify X.509 CSR and issue certificate
    x509_csr = x509.load_pem_x509_csr(message.x509_csr.encode())
    with tracer.start_as_current_span("issue_certificate"):
        res = process_csr_request(csr=x509_csr, name=name, request=request)

    nodes_renewed.add(1)

    return res


@router.get(
    "/api/v1/node/{name}/configuration",
    responses={
        status.HTTP_200_OK: {"model": NodeConfiguration},
        status.HTTP_404_NOT_FOUND: {},
    },
    tags=["client"],
    response_model_exclude_none=True,
)
async def get_node_configuration(
    name: str,
    request: Request,
    response: Response,
) -> NodeConfiguration:
    """Get node configuration"""

    node = find_node(name)

    if not node.activated:
        logging.debug("Node %s not activated", name, extra={"nodename": name})
        raise HTTPException(status.HTTP_400_BAD_REQUEST, detail="Node not activated")

    res = create_node_configuration(name=name, request=request)

    node_configurations_requested.add(1)

    # Cache response for 5 minutes
    max_age = request.app.settings.nodes.configuration_ttl
    response.headers["Cache-Control"] = f"public, max-age={max_age}"

    return res


@router.get(
    "/api/v1/node/{name}/certificate",
    responses={
        status.HTTP_200_OK: {"model": NodeCertificate},
        status.HTTP_404_NOT_FOUND: {},
    },
    tags=["client"],
    response_model_exclude_none=True,
)
async def get_node_certificate(name: str) -> NodeCertificate:
    """Get node certificate"""

    node = find_node(name)

    if certificate := TapirCertificate.objects(name=node.name).order_by("-_id").first():
        return NodeCertificate.from_db_model(certificate)

    logging.debug("Certificate for node %s not found", name, extra={"nodename": name})
    raise HTTPException(status.HTTP_404_NOT_FOUND)<|MERGE_RESOLUTION|>--- conflicted
+++ resolved
@@ -392,11 +392,8 @@
             raise HTTPException(status.HTTP_403_FORBIDDEN, detail="Invalid data name")
 
         node.public_key = public_key.export(as_dict=True, private_key=False)
-<<<<<<< HEAD
         node.public_key.pop("kid", None)
-=======
         node.thumbprint = public_key.thumbprint()
->>>>>>> fba97faa
 
     # Verify X.509 CSR and issue certificate
     x509_csr = x509.load_pem_x509_csr(message.x509_csr.encode())
